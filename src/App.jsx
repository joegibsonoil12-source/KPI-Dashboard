--- conflicted
+++ resolved
@@ -947,11 +947,7 @@
   { key: "budget",       label: "Budget",           adminOnly: false, Component: Budget },
   { key: "export",       label: "Export",           adminOnly: false, Component: ExportCenter },
   { key: "procedures",   label: "Procedures",       adminOnly: false, Component: Procedures },
-<<<<<<< HEAD
-  { key: "videos",       label: "Videos",           adminOnly: false, Component: () => <Videos supabase={supabase} /> },
-=======
 { key: "videos", label: "Videos", adminOnly: false, Component: () => <Videos supabase={supabase} /> },
->>>>>>> 167e03b1
   // Admin-only group:
   { key: "invoicing",    label: "Store Invoicing",  adminOnly: true,  Component: StoreInvoicing },
   { key: "tickets",      label: "Delivery Tickets", adminOnly: true,  Component: DeliveryTickets },
